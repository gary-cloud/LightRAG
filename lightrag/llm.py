import base64
import copy
import json
import os
import re
import struct
from functools import lru_cache
from typing import List, Dict, Callable, Any, Union, Optional
import aioboto3
import aiohttp
import numpy as np
import ollama
import torch
from openai import (
    AsyncOpenAI,
    APIConnectionError,
    RateLimitError,
    APITimeoutError,
    AsyncAzureOpenAI,
)
from pydantic import BaseModel, Field
from tenacity import (
    retry,
    stop_after_attempt,
    wait_exponential,
    retry_if_exception_type,
)
from transformers import AutoTokenizer, AutoModelForCausalLM

from .utils import (
    wrap_embedding_func_with_attrs,
    locate_json_string_body_from_string,
    safe_unicode_decode,
    logger,
)

import sys

if sys.version_info < (3, 9):
    from typing import AsyncIterator
else:
    from collections.abc import AsyncIterator

os.environ["TOKENIZERS_PARALLELISM"] = "false"


@retry(
    stop=stop_after_attempt(3),
    wait=wait_exponential(multiplier=1, min=4, max=10),
    retry=retry_if_exception_type(
        (RateLimitError, APIConnectionError, APITimeoutError)
    ),
)
async def openai_complete_if_cache(
    model,
    prompt,
    system_prompt=None,
    history_messages=[],
    base_url=None,
    api_key=None,
    **kwargs,
) -> str:
    if api_key:
        os.environ["OPENAI_API_KEY"] = api_key

    openai_async_client = (
        AsyncOpenAI() if base_url is None else AsyncOpenAI(base_url=base_url)
    )
    kwargs.pop("hashing_kv", None)
    kwargs.pop("keyword_extraction", None)
    messages = []
    if system_prompt:
        messages.append({"role": "system", "content": system_prompt})
    messages.extend(history_messages)
    messages.append({"role": "user", "content": prompt})

    # 添加日志输出
    logger.debug("===== Query Input to LLM =====")
    logger.debug(f"Query: {prompt}")
    logger.debug(f"System prompt: {system_prompt}")
    logger.debug("Full context:")
    if "response_format" in kwargs:
        response = await openai_async_client.beta.chat.completions.parse(
            model=model, messages=messages, **kwargs
        )
    else:
        response = await openai_async_client.chat.completions.create(
            model=model, messages=messages, **kwargs
        )

    if hasattr(response, "__aiter__"):

        async def inner():
            async for chunk in response:
                content = chunk.choices[0].delta.content
                if content is None:
                    continue
                if r"\u" in content:
                    content = safe_unicode_decode(content.encode("utf-8"))
                yield content

        return inner()
    else:
        content = response.choices[0].message.content
        if r"\u" in content:
            content = safe_unicode_decode(content.encode("utf-8"))
        return content


@retry(
    stop=stop_after_attempt(3),
    wait=wait_exponential(multiplier=1, min=4, max=10),
    retry=retry_if_exception_type(
        (RateLimitError, APIConnectionError, APIConnectionError)
    ),
)
async def azure_openai_complete_if_cache(
    model,
    prompt,
    system_prompt=None,
    history_messages=[],
    base_url=None,
    api_key=None,
    api_version=None,
    **kwargs,
):
    if api_key:
        os.environ["AZURE_OPENAI_API_KEY"] = api_key
    if base_url:
        os.environ["AZURE_OPENAI_ENDPOINT"] = base_url
    if api_version:
        os.environ["AZURE_OPENAI_API_VERSION"] = api_version

    openai_async_client = AsyncAzureOpenAI(
        azure_endpoint=os.getenv("AZURE_OPENAI_ENDPOINT"),
        api_key=os.getenv("AZURE_OPENAI_API_KEY"),
        api_version=os.getenv("AZURE_OPENAI_API_VERSION"),
    )
    kwargs.pop("hashing_kv", None)
    messages = []
    if system_prompt:
        messages.append({"role": "system", "content": system_prompt})
    messages.extend(history_messages)
    if prompt is not None:
        messages.append({"role": "user", "content": prompt})

    if "response_format" in kwargs:
        response = await openai_async_client.beta.chat.completions.parse(
            model=model, messages=messages, **kwargs
        )
    else:
        response = await openai_async_client.chat.completions.create(
            model=model, messages=messages, **kwargs
        )

    if hasattr(response, "__aiter__"):

        async def inner():
            async for chunk in response:
                if len(chunk.choices) == 0:
                    continue
                content = chunk.choices[0].delta.content
                if content is None:
                    continue
                if r"\u" in content:
                    content = safe_unicode_decode(content.encode("utf-8"))
                yield content

        return inner()
    else:
        content = response.choices[0].message.content
        if r"\u" in content:
            content = safe_unicode_decode(content.encode("utf-8"))
        return content


class BedrockError(Exception):
    """Generic error for issues related to Amazon Bedrock"""


@retry(
    stop=stop_after_attempt(5),
    wait=wait_exponential(multiplier=1, max=60),
    retry=retry_if_exception_type((BedrockError)),
)
async def bedrock_complete_if_cache(
    model,
    prompt,
    system_prompt=None,
    history_messages=[],
    aws_access_key_id=None,
    aws_secret_access_key=None,
    aws_session_token=None,
    **kwargs,
) -> str:
    os.environ["AWS_ACCESS_KEY_ID"] = os.environ.get(
        "AWS_ACCESS_KEY_ID", aws_access_key_id
    )
    os.environ["AWS_SECRET_ACCESS_KEY"] = os.environ.get(
        "AWS_SECRET_ACCESS_KEY", aws_secret_access_key
    )
    os.environ["AWS_SESSION_TOKEN"] = os.environ.get(
        "AWS_SESSION_TOKEN", aws_session_token
    )
    kwargs.pop("hashing_kv", None)
    # Fix message history format
    messages = []
    for history_message in history_messages:
        message = copy.copy(history_message)
        message["content"] = [{"text": message["content"]}]
        messages.append(message)

    # Add user prompt
    messages.append({"role": "user", "content": [{"text": prompt}]})

    # Initialize Converse API arguments
    args = {"modelId": model, "messages": messages}

    # Define system prompt
    if system_prompt:
        args["system"] = [{"text": system_prompt}]

    # Map and set up inference parameters
    inference_params_map = {
        "max_tokens": "maxTokens",
        "top_p": "topP",
        "stop_sequences": "stopSequences",
    }
    if inference_params := list(
        set(kwargs) & set(["max_tokens", "temperature", "top_p", "stop_sequences"])
    ):
        args["inferenceConfig"] = {}
        for param in inference_params:
            args["inferenceConfig"][inference_params_map.get(param, param)] = (
                kwargs.pop(param)
            )

    # Call model via Converse API
    session = aioboto3.Session()
    async with session.client("bedrock-runtime") as bedrock_async_client:
        try:
            response = await bedrock_async_client.converse(**args, **kwargs)
        except Exception as e:
            raise BedrockError(e)

    return response["output"]["message"]["content"][0]["text"]


@lru_cache(maxsize=1)
def initialize_hf_model(model_name):
    hf_tokenizer = AutoTokenizer.from_pretrained(
        model_name, device_map="auto", trust_remote_code=True
    )
    hf_model = AutoModelForCausalLM.from_pretrained(
        model_name, device_map="auto", trust_remote_code=True
    )
    if hf_tokenizer.pad_token is None:
        hf_tokenizer.pad_token = hf_tokenizer.eos_token

    return hf_model, hf_tokenizer


@retry(
    stop=stop_after_attempt(3),
    wait=wait_exponential(multiplier=1, min=4, max=10),
    retry=retry_if_exception_type(
        (RateLimitError, APIConnectionError, APITimeoutError)
    ),
)
async def hf_model_if_cache(
    model,
    prompt,
    system_prompt=None,
    history_messages=[],
    **kwargs,
) -> str:
    model_name = model
    hf_model, hf_tokenizer = initialize_hf_model(model_name)
    messages = []
    if system_prompt:
        messages.append({"role": "system", "content": system_prompt})
    messages.extend(history_messages)
    messages.append({"role": "user", "content": prompt})
    kwargs.pop("hashing_kv", None)
    input_prompt = ""
    try:
        input_prompt = hf_tokenizer.apply_chat_template(
            messages, tokenize=False, add_generation_prompt=True
        )
    except Exception:
        try:
            ori_message = copy.deepcopy(messages)
            if messages[0]["role"] == "system":
                messages[1]["content"] = (
                    "<system>"
                    + messages[0]["content"]
                    + "</system>\n"
                    + messages[1]["content"]
                )
                messages = messages[1:]
                input_prompt = hf_tokenizer.apply_chat_template(
                    messages, tokenize=False, add_generation_prompt=True
                )
        except Exception:
            len_message = len(ori_message)
            for msgid in range(len_message):
                input_prompt = (
                    input_prompt
                    + "<"
                    + ori_message[msgid]["role"]
                    + ">"
                    + ori_message[msgid]["content"]
                    + "</"
                    + ori_message[msgid]["role"]
                    + ">\n"
                )

    input_ids = hf_tokenizer(
        input_prompt, return_tensors="pt", padding=True, truncation=True
    ).to("cuda")
    inputs = {k: v.to(hf_model.device) for k, v in input_ids.items()}
    output = hf_model.generate(
        **input_ids, max_new_tokens=512, num_return_sequences=1, early_stopping=True
    )
    response_text = hf_tokenizer.decode(
        output[0][len(inputs["input_ids"][0]) :], skip_special_tokens=True
    )

    return response_text


@retry(
    stop=stop_after_attempt(3),
    wait=wait_exponential(multiplier=1, min=4, max=10),
    retry=retry_if_exception_type(
        (RateLimitError, APIConnectionError, APITimeoutError)
    ),
)
async def ollama_model_if_cache(
    model,
    prompt,
    system_prompt=None,
    history_messages=[],
    **kwargs,
) -> Union[str, AsyncIterator[str]]:
    stream = True if kwargs.get("stream") else False
    kwargs.pop("max_tokens", None)
    # kwargs.pop("response_format", None) # allow json
    host = kwargs.pop("host", None)
    timeout = kwargs.pop("timeout", None)
    kwargs.pop("hashing_kv", None)
    api_key = kwargs.pop("api_key", None)
    headers = {"Authorization": f"Bearer {api_key}"} if api_key else None
    ollama_client = ollama.AsyncClient(host=host, timeout=timeout, headers=headers)
    messages = []
    if system_prompt:
        messages.append({"role": "system", "content": system_prompt})
    messages.extend(history_messages)
    messages.append({"role": "user", "content": prompt})

    response = await ollama_client.chat(model=model, messages=messages, **kwargs)
    if stream:
        """cannot cache stream response"""

        async def inner():
            async for chunk in response:
                yield chunk["message"]["content"]

        return inner()
    else:
        return response["message"]["content"]


async def lollms_model_if_cache(
    model,
    prompt,
    system_prompt=None,
    history_messages=[],
    base_url="http://localhost:9600",
    **kwargs,
) -> Union[str, AsyncIterator[str]]:
    """Client implementation for lollms generation."""

    stream = True if kwargs.get("stream") else False
    api_key = kwargs.pop("api_key", None)
    headers = {"Authorization": f"Bearer {api_key}"} if api_key else None

    # Extract lollms specific parameters
    request_data = {
        "prompt": prompt,
        "model_name": model,
        "personality": kwargs.get("personality", -1),
        "n_predict": kwargs.get("n_predict", None),
        "stream": stream,
        "temperature": kwargs.get("temperature", 0.1),
        "top_k": kwargs.get("top_k", 50),
        "top_p": kwargs.get("top_p", 0.95),
        "repeat_penalty": kwargs.get("repeat_penalty", 0.8),
        "repeat_last_n": kwargs.get("repeat_last_n", 40),
        "seed": kwargs.get("seed", None),
        "n_threads": kwargs.get("n_threads", 8),
    }

    # Prepare the full prompt including history
    full_prompt = ""
    if system_prompt:
        full_prompt += f"{system_prompt}\n"
    for msg in history_messages:
        full_prompt += f"{msg['role']}: {msg['content']}\n"
    full_prompt += prompt

    request_data["prompt"] = full_prompt
    timeout = aiohttp.ClientTimeout(total=kwargs.get("timeout", None))

    async with aiohttp.ClientSession(timeout=timeout, headers=headers) as session:
        if stream:

            async def inner():
                async with session.post(
                    f"{base_url}/lollms_generate", json=request_data
                ) as response:
                    async for line in response.content:
                        yield line.decode().strip()

            return inner()
        else:
            async with session.post(
                f"{base_url}/lollms_generate", json=request_data
            ) as response:
                return await response.text()


@lru_cache(maxsize=1)
def initialize_lmdeploy_pipeline(
    model,
    tp=1,
    chat_template=None,
    log_level="WARNING",
    model_format="hf",
    quant_policy=0,
):
    from lmdeploy import pipeline, ChatTemplateConfig, TurbomindEngineConfig

    lmdeploy_pipe = pipeline(
        model_path=model,
        backend_config=TurbomindEngineConfig(
            tp=tp, model_format=model_format, quant_policy=quant_policy
        ),
        chat_template_config=(
            ChatTemplateConfig(model_name=chat_template) if chat_template else None
        ),
        log_level="WARNING",
    )
    return lmdeploy_pipe


@retry(
    stop=stop_after_attempt(3),
    wait=wait_exponential(multiplier=1, min=4, max=10),
    retry=retry_if_exception_type(
        (RateLimitError, APIConnectionError, APITimeoutError)
    ),
)
async def lmdeploy_model_if_cache(
    model,
    prompt,
    system_prompt=None,
    history_messages=[],
    chat_template=None,
    model_format="hf",
    quant_policy=0,
    **kwargs,
) -> str:
    """
    Args:
        model (str): The path to the model.
            It could be one of the following options:
                    - i) A local directory path of a turbomind model which is
                        converted by `lmdeploy convert` command or download
                        from ii) and iii).
                    - ii) The model_id of a lmdeploy-quantized model hosted
                        inside a model repo on huggingface.co, such as
                        "InternLM/internlm-chat-20b-4bit",
                        "lmdeploy/llama2-chat-70b-4bit", etc.
                    - iii) The model_id of a model hosted inside a model repo
                        on huggingface.co, such as "internlm/internlm-chat-7b",
                        "Qwen/Qwen-7B-Chat ", "baichuan-inc/Baichuan2-7B-Chat"
                        and so on.
        chat_template (str): needed when model is a pytorch model on
            huggingface.co, such as "internlm-chat-7b",
            "Qwen-7B-Chat ", "Baichuan2-7B-Chat" and so on,
            and when the model name of local path did not match the original model name in HF.
        tp (int): tensor parallel
        prompt (Union[str, List[str]]): input texts to be completed.
        do_preprocess (bool): whether pre-process the messages. Default to
            True, which means chat_template will be applied.
        skip_special_tokens (bool): Whether or not to remove special tokens
            in the decoding. Default to be True.
        do_sample (bool): Whether or not to use sampling, use greedy decoding otherwise.
            Default to be False, which means greedy decoding will be applied.
    """
    try:
        import lmdeploy
        from lmdeploy import version_info, GenerationConfig
    except Exception:
        raise ImportError("Please install lmdeploy before initialize lmdeploy backend.")
    kwargs.pop("hashing_kv", None)
    kwargs.pop("response_format", None)
    max_new_tokens = kwargs.pop("max_tokens", 512)
    tp = kwargs.pop("tp", 1)
    skip_special_tokens = kwargs.pop("skip_special_tokens", True)
    do_preprocess = kwargs.pop("do_preprocess", True)
    do_sample = kwargs.pop("do_sample", False)
    gen_params = kwargs

    version = version_info
    if do_sample is not None and version < (0, 6, 0):
        raise RuntimeError(
            "`do_sample` parameter is not supported by lmdeploy until "
            f"v0.6.0, but currently using lmdeloy {lmdeploy.__version__}"
        )
    else:
        do_sample = True
        gen_params.update(do_sample=do_sample)

    lmdeploy_pipe = initialize_lmdeploy_pipeline(
        model=model,
        tp=tp,
        chat_template=chat_template,
        model_format=model_format,
        quant_policy=quant_policy,
        log_level="WARNING",
    )

    messages = []
    if system_prompt:
        messages.append({"role": "system", "content": system_prompt})

    messages.extend(history_messages)
    messages.append({"role": "user", "content": prompt})

    gen_config = GenerationConfig(
        skip_special_tokens=skip_special_tokens,
        max_new_tokens=max_new_tokens,
        **gen_params,
    )

    response = ""
    async for res in lmdeploy_pipe.generate(
        messages,
        gen_config=gen_config,
        do_preprocess=do_preprocess,
        stream_response=False,
        session_id=1,
    ):
        response += res.response
    return response


class GPTKeywordExtractionFormat(BaseModel):
    high_level_keywords: List[str]
    low_level_keywords: List[str]


async def openai_complete(
    prompt, system_prompt=None, history_messages=[], keyword_extraction=False, **kwargs
) -> Union[str, AsyncIterator[str]]:
    keyword_extraction = kwargs.pop("keyword_extraction", None)
    if keyword_extraction:
        kwargs["response_format"] = "json"
    model_name = kwargs["hashing_kv"].global_config["llm_model_name"]
    return await openai_complete_if_cache(
        model_name,
        prompt,
        system_prompt=system_prompt,
        history_messages=history_messages,
        **kwargs,
    )


async def gpt_4o_complete(
    prompt, system_prompt=None, history_messages=[], keyword_extraction=False, **kwargs
) -> str:
    keyword_extraction = kwargs.pop("keyword_extraction", None)
    if keyword_extraction:
        kwargs["response_format"] = GPTKeywordExtractionFormat
    return await openai_complete_if_cache(
        "gpt-4o",
        prompt,
        system_prompt=system_prompt,
        history_messages=history_messages,
        **kwargs,
    )


async def gpt_4o_mini_complete(
    prompt, system_prompt=None, history_messages=[], keyword_extraction=False, **kwargs
) -> str:
    keyword_extraction = kwargs.pop("keyword_extraction", None)
    if keyword_extraction:
        kwargs["response_format"] = GPTKeywordExtractionFormat
    return await openai_complete_if_cache(
        "gpt-4o-mini",
        prompt,
        system_prompt=system_prompt,
        history_messages=history_messages,
        **kwargs,
    )


async def nvidia_openai_complete(
    prompt, system_prompt=None, history_messages=[], keyword_extraction=False, **kwargs
) -> str:
    keyword_extraction = kwargs.pop("keyword_extraction", None)
    result = await openai_complete_if_cache(
        "nvidia/llama-3.1-nemotron-70b-instruct",  # context length 128k
        prompt,
        system_prompt=system_prompt,
        history_messages=history_messages,
        base_url="https://integrate.api.nvidia.com/v1",
        **kwargs,
    )
    if keyword_extraction:  # TODO: use JSON API
        return locate_json_string_body_from_string(result)
    return result


async def azure_openai_complete(
<<<<<<< HEAD
    model: str = "gpt-4o-mini",
    prompt="",
    system_prompt=None,
    history_messages=[],
    keyword_extraction=False,
    **kwargs,
=======
    prompt, system_prompt=None, history_messages=[], keyword_extraction=False, **kwargs
>>>>>>> 617eb1bf
) -> str:
    keyword_extraction = kwargs.pop("keyword_extraction", None)
    result = await azure_openai_complete_if_cache(
        os.getenv("LLM_MODEL", "gpt-4o-mini"),
        prompt,
        system_prompt=system_prompt,
        history_messages=history_messages,
        **kwargs,
    )
    if keyword_extraction:  # TODO: use JSON API
        return locate_json_string_body_from_string(result)
    return result


async def bedrock_complete(
    prompt, system_prompt=None, history_messages=[], keyword_extraction=False, **kwargs
) -> str:
    keyword_extraction = kwargs.pop("keyword_extraction", None)
    result = await bedrock_complete_if_cache(
        "anthropic.claude-3-haiku-20240307-v1:0",
        prompt,
        system_prompt=system_prompt,
        history_messages=history_messages,
        **kwargs,
    )
    if keyword_extraction:  # TODO: use JSON API
        return locate_json_string_body_from_string(result)
    return result


async def hf_model_complete(
    prompt, system_prompt=None, history_messages=[], keyword_extraction=False, **kwargs
) -> str:
    keyword_extraction = kwargs.pop("keyword_extraction", None)
    model_name = kwargs["hashing_kv"].global_config["llm_model_name"]
    result = await hf_model_if_cache(
        model_name,
        prompt,
        system_prompt=system_prompt,
        history_messages=history_messages,
        **kwargs,
    )
    if keyword_extraction:  # TODO: use JSON API
        return locate_json_string_body_from_string(result)
    return result


async def ollama_model_complete(
    prompt, system_prompt=None, history_messages=[], keyword_extraction=False, **kwargs
) -> Union[str, AsyncIterator[str]]:
    keyword_extraction = kwargs.pop("keyword_extraction", None)
    if keyword_extraction:
        kwargs["format"] = "json"
    model_name = kwargs["hashing_kv"].global_config["llm_model_name"]
    return await ollama_model_if_cache(
        model_name,
        prompt,
        system_prompt=system_prompt,
        history_messages=history_messages,
        **kwargs,
    )


async def lollms_model_complete(
    prompt, system_prompt=None, history_messages=[], keyword_extraction=False, **kwargs
) -> Union[str, AsyncIterator[str]]:
    """Complete function for lollms model generation."""

    # Extract and remove keyword_extraction from kwargs if present
    keyword_extraction = kwargs.pop("keyword_extraction", None)

    # Get model name from config
    model_name = kwargs["hashing_kv"].global_config["llm_model_name"]

    # If keyword extraction is needed, we might need to modify the prompt
    # or add specific parameters for JSON output (if lollms supports it)
    if keyword_extraction:
        # Note: You might need to adjust this based on how lollms handles structured output
        pass

    return await lollms_model_if_cache(
        model_name,
        prompt,
        system_prompt=system_prompt,
        history_messages=history_messages,
        **kwargs,
    )


@retry(
    stop=stop_after_attempt(3),
    wait=wait_exponential(multiplier=1, min=4, max=10),
    retry=retry_if_exception_type(
        (RateLimitError, APIConnectionError, APITimeoutError)
    ),
)
async def zhipu_complete_if_cache(
    prompt: Union[str, List[Dict[str, str]]],
    model: str = "glm-4-flashx",  # The most cost/performance balance model in glm-4 series
    api_key: Optional[str] = None,
    system_prompt: Optional[str] = None,
    history_messages: List[Dict[str, str]] = [],
    **kwargs,
) -> str:
    # dynamically load ZhipuAI
    try:
        from zhipuai import ZhipuAI
    except ImportError:
        raise ImportError("Please install zhipuai before initialize zhipuai backend.")

    if api_key:
        client = ZhipuAI(api_key=api_key)
    else:
        # please set ZHIPUAI_API_KEY in your environment
        # os.environ["ZHIPUAI_API_KEY"]
        client = ZhipuAI()

    messages = []

    if not system_prompt:
        system_prompt = "You are a helpful assistant. Note that sensitive words in the content should be replaced with ***"

    # Add system prompt if provided
    if system_prompt:
        messages.append({"role": "system", "content": system_prompt})
    messages.extend(history_messages)
    messages.append({"role": "user", "content": prompt})

    # Add debug logging
    logger.debug("===== Query Input to LLM =====")
    logger.debug(f"Query: {prompt}")
    logger.debug(f"System prompt: {system_prompt}")

    # Remove unsupported kwargs
    kwargs = {
        k: v for k, v in kwargs.items() if k not in ["hashing_kv", "keyword_extraction"]
    }

    response = client.chat.completions.create(model=model, messages=messages, **kwargs)

    return response.choices[0].message.content


async def zhipu_complete(
    prompt, system_prompt=None, history_messages=[], keyword_extraction=False, **kwargs
):
    # Pop keyword_extraction from kwargs to avoid passing it to zhipu_complete_if_cache
    keyword_extraction = kwargs.pop("keyword_extraction", None)

    if keyword_extraction:
        # Add a system prompt to guide the model to return JSON format
        extraction_prompt = """You are a helpful assistant that extracts keywords from text.
        Please analyze the content and extract two types of keywords:
        1. High-level keywords: Important concepts and main themes
        2. Low-level keywords: Specific details and supporting elements

        Return your response in this exact JSON format:
        {
            "high_level_keywords": ["keyword1", "keyword2"],
            "low_level_keywords": ["keyword1", "keyword2", "keyword3"]
        }

        Only return the JSON, no other text."""

        # Combine with existing system prompt if any
        if system_prompt:
            system_prompt = f"{system_prompt}\n\n{extraction_prompt}"
        else:
            system_prompt = extraction_prompt

        try:
            response = await zhipu_complete_if_cache(
                prompt=prompt,
                system_prompt=system_prompt,
                history_messages=history_messages,
                **kwargs,
            )

            # Try to parse as JSON
            try:
                data = json.loads(response)
                return GPTKeywordExtractionFormat(
                    high_level_keywords=data.get("high_level_keywords", []),
                    low_level_keywords=data.get("low_level_keywords", []),
                )
            except json.JSONDecodeError:
                # If direct JSON parsing fails, try to extract JSON from text
                match = re.search(r"\{[\s\S]*\}", response)
                if match:
                    try:
                        data = json.loads(match.group())
                        return GPTKeywordExtractionFormat(
                            high_level_keywords=data.get("high_level_keywords", []),
                            low_level_keywords=data.get("low_level_keywords", []),
                        )
                    except json.JSONDecodeError:
                        pass

                # If all parsing fails, log warning and return empty format
                logger.warning(
                    f"Failed to parse keyword extraction response: {response}"
                )
                return GPTKeywordExtractionFormat(
                    high_level_keywords=[], low_level_keywords=[]
                )
        except Exception as e:
            logger.error(f"Error during keyword extraction: {str(e)}")
            return GPTKeywordExtractionFormat(
                high_level_keywords=[], low_level_keywords=[]
            )
    else:
        # For non-keyword-extraction, just return the raw response string
        return await zhipu_complete_if_cache(
            prompt=prompt,
            system_prompt=system_prompt,
            history_messages=history_messages,
            **kwargs,
        )


@wrap_embedding_func_with_attrs(embedding_dim=1024, max_token_size=8192)
@retry(
    stop=stop_after_attempt(3),
    wait=wait_exponential(multiplier=1, min=4, max=60),
    retry=retry_if_exception_type(
        (RateLimitError, APIConnectionError, APITimeoutError)
    ),
)
async def zhipu_embedding(
    texts: list[str], model: str = "embedding-3", api_key: str = None, **kwargs
) -> np.ndarray:
    # dynamically load ZhipuAI
    try:
        from zhipuai import ZhipuAI
    except ImportError:
        raise ImportError("Please install zhipuai before initialize zhipuai backend.")
    if api_key:
        client = ZhipuAI(api_key=api_key)
    else:
        # please set ZHIPUAI_API_KEY in your environment
        # os.environ["ZHIPUAI_API_KEY"]
        client = ZhipuAI()

    # Convert single text to list if needed
    if isinstance(texts, str):
        texts = [texts]

    embeddings = []
    for text in texts:
        try:
            response = client.embeddings.create(model=model, input=[text], **kwargs)
            embeddings.append(response.data[0].embedding)
        except Exception as e:
            raise Exception(f"Error calling ChatGLM Embedding API: {str(e)}")

    return np.array(embeddings)


@wrap_embedding_func_with_attrs(embedding_dim=1536, max_token_size=8192)
@retry(
    stop=stop_after_attempt(3),
    wait=wait_exponential(multiplier=1, min=4, max=60),
    retry=retry_if_exception_type(
        (RateLimitError, APIConnectionError, APITimeoutError)
    ),
)
async def openai_embedding(
    texts: list[str],
    model: str = "text-embedding-3-small",
    base_url: str = None,
    api_key: str = None,
) -> np.ndarray:
    if api_key:
        os.environ["OPENAI_API_KEY"] = api_key

    openai_async_client = (
        AsyncOpenAI() if base_url is None else AsyncOpenAI(base_url=base_url)
    )
    response = await openai_async_client.embeddings.create(
        model=model, input=texts, encoding_format="float"
    )
    return np.array([dp.embedding for dp in response.data])


async def fetch_data(url, headers, data):
    async with aiohttp.ClientSession() as session:
        async with session.post(url, headers=headers, json=data) as response:
            response_json = await response.json()
            data_list = response_json.get("data", [])
            return data_list


async def jina_embedding(
    texts: list[str],
    dimensions: int = 1024,
    late_chunking: bool = False,
    base_url: str = None,
    api_key: str = None,
) -> np.ndarray:
    if api_key:
        os.environ["JINA_API_KEY"] = api_key
    url = "https://api.jina.ai/v1/embeddings" if not base_url else base_url
    headers = {
        "Content-Type": "application/json",
        "Authorization": f"Bearer {os.environ['JINA_API_KEY']}",
    }
    data = {
        "model": "jina-embeddings-v3",
        "normalized": True,
        "embedding_type": "float",
        "dimensions": f"{dimensions}",
        "late_chunking": late_chunking,
        "input": texts,
    }
    data_list = await fetch_data(url, headers, data)
    return np.array([dp["embedding"] for dp in data_list])


@wrap_embedding_func_with_attrs(embedding_dim=2048, max_token_size=512)
@retry(
    stop=stop_after_attempt(3),
    wait=wait_exponential(multiplier=1, min=4, max=60),
    retry=retry_if_exception_type(
        (RateLimitError, APIConnectionError, APITimeoutError)
    ),
)
async def nvidia_openai_embedding(
    texts: list[str],
    model: str = "nvidia/llama-3.2-nv-embedqa-1b-v1",
    # refer to https://build.nvidia.com/nim?filters=usecase%3Ausecase_text_to_embedding
    base_url: str = "https://integrate.api.nvidia.com/v1",
    api_key: str = None,
    input_type: str = "passage",  # query for retrieval, passage for embedding
    trunc: str = "NONE",  # NONE or START or END
    encode: str = "float",  # float or base64
) -> np.ndarray:
    if api_key:
        os.environ["OPENAI_API_KEY"] = api_key

    openai_async_client = (
        AsyncOpenAI() if base_url is None else AsyncOpenAI(base_url=base_url)
    )
    response = await openai_async_client.embeddings.create(
        model=model,
        input=texts,
        encoding_format=encode,
        extra_body={"input_type": input_type, "truncate": trunc},
    )
    return np.array([dp.embedding for dp in response.data])


@wrap_embedding_func_with_attrs(embedding_dim=1536, max_token_size=8191)
@retry(
    stop=stop_after_attempt(3),
    wait=wait_exponential(multiplier=1, min=4, max=10),
    retry=retry_if_exception_type(
        (RateLimitError, APIConnectionError, APITimeoutError)
    ),
)
async def azure_openai_embedding(
    texts: list[str],
    model: str = "text-embedding-3-small",
    base_url: str = None,
    api_key: str = None,
    api_version: str = None,
) -> np.ndarray:
    if api_key:
        os.environ["AZURE_OPENAI_API_KEY"] = api_key
    if base_url:
        os.environ["AZURE_OPENAI_ENDPOINT"] = base_url
    if api_version:
        os.environ["AZURE_OPENAI_API_VERSION"] = api_version

    openai_async_client = AsyncAzureOpenAI(
        azure_endpoint=os.getenv("AZURE_OPENAI_ENDPOINT"),
        api_key=os.getenv("AZURE_OPENAI_API_KEY"),
        api_version=os.getenv("AZURE_OPENAI_API_VERSION"),
    )

    response = await openai_async_client.embeddings.create(
        model=model, input=texts, encoding_format="float"
    )
    return np.array([dp.embedding for dp in response.data])


@retry(
    stop=stop_after_attempt(3),
    wait=wait_exponential(multiplier=1, min=4, max=60),
    retry=retry_if_exception_type(
        (RateLimitError, APIConnectionError, APITimeoutError)
    ),
)
async def siliconcloud_embedding(
    texts: list[str],
    model: str = "netease-youdao/bce-embedding-base_v1",
    base_url: str = "https://api.siliconflow.cn/v1/embeddings",
    max_token_size: int = 512,
    api_key: str = None,
) -> np.ndarray:
    if api_key and not api_key.startswith("Bearer "):
        api_key = "Bearer " + api_key

    headers = {"Authorization": api_key, "Content-Type": "application/json"}

    truncate_texts = [text[0:max_token_size] for text in texts]

    payload = {"model": model, "input": truncate_texts, "encoding_format": "base64"}

    base64_strings = []
    async with aiohttp.ClientSession() as session:
        async with session.post(base_url, headers=headers, json=payload) as response:
            content = await response.json()
            if "code" in content:
                raise ValueError(content)
            base64_strings = [item["embedding"] for item in content["data"]]

    embeddings = []
    for string in base64_strings:
        decode_bytes = base64.b64decode(string)
        n = len(decode_bytes) // 4
        float_array = struct.unpack("<" + "f" * n, decode_bytes)
        embeddings.append(float_array)
    return np.array(embeddings)


# @wrap_embedding_func_with_attrs(embedding_dim=1024, max_token_size=8192)
# @retry(
#     stop=stop_after_attempt(3),
#     wait=wait_exponential(multiplier=1, min=4, max=10),
#     retry=retry_if_exception_type((RateLimitError, APIConnectionError, Timeout)),  # TODO: fix exceptions
# )
async def bedrock_embedding(
    texts: list[str],
    model: str = "amazon.titan-embed-text-v2:0",
    aws_access_key_id=None,
    aws_secret_access_key=None,
    aws_session_token=None,
) -> np.ndarray:
    os.environ["AWS_ACCESS_KEY_ID"] = os.environ.get(
        "AWS_ACCESS_KEY_ID", aws_access_key_id
    )
    os.environ["AWS_SECRET_ACCESS_KEY"] = os.environ.get(
        "AWS_SECRET_ACCESS_KEY", aws_secret_access_key
    )
    os.environ["AWS_SESSION_TOKEN"] = os.environ.get(
        "AWS_SESSION_TOKEN", aws_session_token
    )

    session = aioboto3.Session()
    async with session.client("bedrock-runtime") as bedrock_async_client:
        if (model_provider := model.split(".")[0]) == "amazon":
            embed_texts = []
            for text in texts:
                if "v2" in model:
                    body = json.dumps(
                        {
                            "inputText": text,
                            # 'dimensions': embedding_dim,
                            "embeddingTypes": ["float"],
                        }
                    )
                elif "v1" in model:
                    body = json.dumps({"inputText": text})
                else:
                    raise ValueError(f"Model {model} is not supported!")

                response = await bedrock_async_client.invoke_model(
                    modelId=model,
                    body=body,
                    accept="application/json",
                    contentType="application/json",
                )

                response_body = await response.get("body").json()

                embed_texts.append(response_body["embedding"])
        elif model_provider == "cohere":
            body = json.dumps(
                {"texts": texts, "input_type": "search_document", "truncate": "NONE"}
            )

            response = await bedrock_async_client.invoke_model(
                model=model,
                body=body,
                accept="application/json",
                contentType="application/json",
            )

            response_body = json.loads(response.get("body").read())

            embed_texts = response_body["embeddings"]
        else:
            raise ValueError(f"Model provider '{model_provider}' is not supported!")

        return np.array(embed_texts)


async def hf_embedding(texts: list[str], tokenizer, embed_model) -> np.ndarray:
    device = next(embed_model.parameters()).device
    input_ids = tokenizer(
        texts, return_tensors="pt", padding=True, truncation=True
    ).input_ids.to(device)
    with torch.no_grad():
        outputs = embed_model(input_ids)
        embeddings = outputs.last_hidden_state.mean(dim=1)
    if embeddings.dtype == torch.bfloat16:
        return embeddings.detach().to(torch.float32).cpu().numpy()
    else:
        return embeddings.detach().cpu().numpy()


async def ollama_embedding(texts: list[str], embed_model, **kwargs) -> np.ndarray:
    """
    Deprecated in favor of `embed`.
    """
    embed_text = []
    ollama_client = ollama.Client(**kwargs)
    for text in texts:
        data = ollama_client.embeddings(model=embed_model, prompt=text)
        embed_text.append(data["embedding"])

    return embed_text


async def ollama_embed(texts: list[str], embed_model, **kwargs) -> np.ndarray:
    api_key = kwargs.pop("api_key", None)
    headers = (
        {"Authorization": api_key, "Content-Type": "application/json"}
        if api_key
        else None
    )
    kwargs["headers"] = headers
    ollama_client = ollama.Client(**kwargs)
    data = ollama_client.embed(model=embed_model, input=texts)
    return data["embeddings"]


async def lollms_embed(
    texts: List[str], embed_model=None, base_url="http://localhost:9600", **kwargs
) -> np.ndarray:
    """
    Generate embeddings for a list of texts using lollms server.

    Args:
        texts: List of strings to embed
        embed_model: Model name (not used directly as lollms uses configured vectorizer)
        base_url: URL of the lollms server
        **kwargs: Additional arguments passed to the request

    Returns:
        np.ndarray: Array of embeddings
    """
    api_key = kwargs.pop("api_key", None)
    headers = (
        {"Authorization": api_key, "Content-Type": "application/json"}
        if api_key
        else None
    )
    async with aiohttp.ClientSession(headers=headers) as session:
        embeddings = []
        for text in texts:
            request_data = {"text": text}

            async with session.post(
                f"{base_url}/lollms_embed",
                json=request_data,
            ) as response:
                result = await response.json()
                embeddings.append(result["vector"])

        return np.array(embeddings)


class Model(BaseModel):
    """
    This is a Pydantic model class named 'Model' that is used to define a custom language model.

    Attributes:
        gen_func (Callable[[Any], str]): A callable function that generates the response from the language model.
            The function should take any argument and return a string.
        kwargs (Dict[str, Any]): A dictionary that contains the arguments to pass to the callable function.
            This could include parameters such as the model name, API key, etc.

    Example usage:
        Model(gen_func=openai_complete_if_cache, kwargs={"model": "gpt-4", "api_key": os.environ["OPENAI_API_KEY_1"]})

    In this example, 'openai_complete_if_cache' is the callable function that generates the response from the OpenAI model.
    The 'kwargs' dictionary contains the model name and API key to be passed to the function.
    """

    gen_func: Callable[[Any], str] = Field(
        ...,
        description="A function that generates the response from the llm. The response must be a string",
    )
    kwargs: Dict[str, Any] = Field(
        ...,
        description="The arguments to pass to the callable function. Eg. the api key, model name, etc",
    )

    class Config:
        arbitrary_types_allowed = True


class MultiModel:
    """
    Distributes the load across multiple language models. Useful for circumventing low rate limits with certain api providers especially if you are on the free tier.
    Could also be used for spliting across diffrent models or providers.

    Attributes:
        models (List[Model]): A list of language models to be used.

    Usage example:
        ```python
        models = [
            Model(gen_func=openai_complete_if_cache, kwargs={"model": "gpt-4", "api_key": os.environ["OPENAI_API_KEY_1"]}),
            Model(gen_func=openai_complete_if_cache, kwargs={"model": "gpt-4", "api_key": os.environ["OPENAI_API_KEY_2"]}),
            Model(gen_func=openai_complete_if_cache, kwargs={"model": "gpt-4", "api_key": os.environ["OPENAI_API_KEY_3"]}),
            Model(gen_func=openai_complete_if_cache, kwargs={"model": "gpt-4", "api_key": os.environ["OPENAI_API_KEY_4"]}),
            Model(gen_func=openai_complete_if_cache, kwargs={"model": "gpt-4", "api_key": os.environ["OPENAI_API_KEY_5"]}),
        ]
        multi_model = MultiModel(models)
        rag = LightRAG(
            llm_model_func=multi_model.llm_model_func
            / ..other args
            )
        ```
    """

    def __init__(self, models: List[Model]):
        self._models = models
        self._current_model = 0

    def _next_model(self):
        self._current_model = (self._current_model + 1) % len(self._models)
        return self._models[self._current_model]

    async def llm_model_func(
        self, prompt, system_prompt=None, history_messages=[], **kwargs
    ) -> str:
        kwargs.pop("model", None)  # stop from overwriting the custom model name
        kwargs.pop("keyword_extraction", None)
        kwargs.pop("mode", None)
        next_model = self._next_model()
        args = dict(
            prompt=prompt,
            system_prompt=system_prompt,
            history_messages=history_messages,
            **kwargs,
            **next_model.kwargs,
        )

        return await next_model.gen_func(**args)


if __name__ == "__main__":
    import asyncio

    async def main():
        result = await gpt_4o_mini_complete("How are you?")
        print(result)

    asyncio.run(main())<|MERGE_RESOLUTION|>--- conflicted
+++ resolved
@@ -626,16 +626,7 @@
 
 
 async def azure_openai_complete(
-<<<<<<< HEAD
-    model: str = "gpt-4o-mini",
-    prompt="",
-    system_prompt=None,
-    history_messages=[],
-    keyword_extraction=False,
-    **kwargs,
-=======
     prompt, system_prompt=None, history_messages=[], keyword_extraction=False, **kwargs
->>>>>>> 617eb1bf
 ) -> str:
     keyword_extraction = kwargs.pop("keyword_extraction", None)
     result = await azure_openai_complete_if_cache(
